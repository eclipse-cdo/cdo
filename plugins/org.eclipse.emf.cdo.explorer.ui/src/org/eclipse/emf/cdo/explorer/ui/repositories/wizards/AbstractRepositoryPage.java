/*
 * Copyright (c) 2015 Eike Stepper (Berlin, Germany) and others.
 * All rights reserved. This program and the accompanying materials
 * are made available under the terms of the Eclipse Public License v1.0
 * which accompanies this distribution, and is available at
 * http://www.eclipse.org/legal/epl-v10.html
 *
 * Contributors:
 *    Eike Stepper - initial API and implementation
 */
package org.eclipse.emf.cdo.explorer.ui.repositories.wizards;

import org.eclipse.emf.cdo.explorer.CDOExplorerUtil;
<<<<<<< HEAD
import org.eclipse.emf.cdo.explorer.repositories.CDORepository;
import org.eclipse.emf.cdo.explorer.repositories.CDORepositoryManager;
=======
>>>>>>> aff55d74
import org.eclipse.emf.cdo.explorer.ui.bundle.OM;
import org.eclipse.emf.cdo.explorer.ui.checkouts.wizards.CheckoutWizardPage.ValidationProblem;
import org.eclipse.emf.cdo.internal.explorer.AbstractElement;
import org.eclipse.emf.cdo.internal.explorer.repositories.CDORepositoryImpl;
import org.eclipse.emf.cdo.internal.explorer.repositories.CDORepositoryManagerImpl;

import org.eclipse.jface.wizard.IWizardPage;
import org.eclipse.jface.wizard.WizardPage;
import org.eclipse.swt.SWT;
import org.eclipse.swt.events.ModifyEvent;
import org.eclipse.swt.events.ModifyListener;
import org.eclipse.swt.events.SelectionEvent;
import org.eclipse.swt.events.SelectionListener;
import org.eclipse.swt.layout.GridData;
import org.eclipse.swt.layout.GridLayout;
import org.eclipse.swt.widgets.Composite;
import org.eclipse.swt.widgets.Label;
import org.eclipse.swt.widgets.Text;

import java.util.HashSet;
import java.util.Properties;
import java.util.Set;

/**
 * @author Eike Stepper
 */
public abstract class AbstractRepositoryPage extends WizardPage implements SelectionListener, ModifyListener
{
  private final String defaultLabel;

  private Text labelText;

  private Properties properties;

  public AbstractRepositoryPage(String pageName, String defaultLabel)
  {
    super(pageName);
    setImageDescriptor(OM.getImageDescriptor("icons/wiz/new_repo.gif"));
<<<<<<< HEAD
    this.defaultLabel = getUniqueLabel(defaultLabel);
=======
    this.defaultLabel = CDOExplorerUtil.getRepositoryManager().getUniqueLabel(defaultLabel);
>>>>>>> aff55d74
  }

  @Override
  public NewRepositoryWizard getWizard()
  {
    return (NewRepositoryWizard)super.getWizard();
  }

  @Override
  public IWizardPage getNextPage()
  {
    return null;
  }

  public Properties getProperties()
  {
    return properties;
  }

  public void createControl(Composite parent)
  {
    Composite container = new Composite(parent, SWT.NULL);
    GridLayout containerGridLayout = new GridLayout();
    containerGridLayout.numColumns = 2;
    container.setLayout(containerGridLayout);
    setControl(container);

    AbstractRepositoryPage.createLabel(container, "Label:");
    labelText = new Text(container, SWT.BORDER);
    labelText.setText(defaultLabel);
    labelText.setLayoutData(new GridData(SWT.FILL, SWT.CENTER, true, false));
    labelText.addModifyListener(new ModifyListener()
    {
      public void modifyText(ModifyEvent e)
      {
        validate();
      }
    });

    fillPage(container);

    setPreviousPage(getWizard().getTypePage());
    validate();
  }

  public void modifyText(ModifyEvent e)
  {
    validate();
  }

  public void widgetSelected(SelectionEvent e)
  {
    validate();
  }

  public void widgetDefaultSelected(SelectionEvent e)
  {
    validate();
  }

  protected final void validate()
  {
    properties = new Properties();
    properties.setProperty(CDORepositoryImpl.PROP_TYPE, getName());

    try
    {
      doValidate(properties);
      setErrorMessage(null);
      setPageComplete(true);
    }
    catch (Exception ex)
    {
      properties = null;
      setErrorMessage(ex.getMessage());
      setPageComplete(false);
    }
  }

  protected void doValidate(Properties properties) throws Exception
  {
    String label = labelText.getText();
    if (label.length() == 0)
    {
      throw new ValidationProblem("Label is empty.");
    }

    for (int i = 0; i < label.length(); i++)
    {
      char c = label.charAt(i);
      for (int j = 0; j < AbstractElement.ILLEGAL_LABEL_CHARACTERS.length(); j++)
      {
        if (c == AbstractElement.ILLEGAL_LABEL_CHARACTERS.charAt(j))
        {
          throw new ValidationProblem("Invalid character: " + AbstractElement.ILLEGAL_LABEL_CHARACTERS.substring(j, 1));
        }
      }
    }

<<<<<<< HEAD
    if (((CDORepositoryManagerImpl)CDOExplorerUtil.getRepositoryManager()).getRepositoryByLabel(label) != null)
=======
    if (CDOExplorerUtil.getRepositoryManager().getRepositoryByLabel(label) != null)
>>>>>>> aff55d74
    {
      throw new ValidationProblem("Label is not unique.");
    }

    properties.setProperty(CDORepositoryImpl.PROP_LABEL, label);
  }

  protected abstract void fillPage(Composite container);

  public static Label createLabel(Composite parent, String text)
  {
    Label label = new Label(parent, SWT.NONE);
    label.setLayoutData(new GridData(SWT.RIGHT, SWT.TOP, false, false));
    label.setText(text);
    return label;
  }

  public static Text createText(Composite container, int widthHint)
  {
    GridData gridData = new GridData(SWT.LEFT, SWT.CENTER, false, false);
    gridData.widthHint = widthHint;

    Text text = new Text(container, SWT.BORDER);
    text.setLayoutData(gridData);
    return text;
  }

  public static String getUniqueLabel(String label)
  {
    Set<String> names = new HashSet<String>();

    CDORepositoryManager repositoryManager = CDOExplorerUtil.getRepositoryManager();
    for (CDORepository repository : repositoryManager.getRepositories())
    {
      names.add(repository.getLabel());
    }

    for (int i = 1; i < Integer.MAX_VALUE; i++)
    {
      String name = i == 1 ? label : label + " (" + i + ")";
      if (!names.contains(name))
      {
        return name;
      }
    }

    throw new IllegalStateException("Too many repositories");
  }
}<|MERGE_RESOLUTION|>--- conflicted
+++ resolved
@@ -11,11 +11,6 @@
 package org.eclipse.emf.cdo.explorer.ui.repositories.wizards;
 
 import org.eclipse.emf.cdo.explorer.CDOExplorerUtil;
-<<<<<<< HEAD
-import org.eclipse.emf.cdo.explorer.repositories.CDORepository;
-import org.eclipse.emf.cdo.explorer.repositories.CDORepositoryManager;
-=======
->>>>>>> aff55d74
 import org.eclipse.emf.cdo.explorer.ui.bundle.OM;
 import org.eclipse.emf.cdo.explorer.ui.checkouts.wizards.CheckoutWizardPage.ValidationProblem;
 import org.eclipse.emf.cdo.internal.explorer.AbstractElement;
@@ -35,9 +30,7 @@
 import org.eclipse.swt.widgets.Label;
 import org.eclipse.swt.widgets.Text;
 
-import java.util.HashSet;
 import java.util.Properties;
-import java.util.Set;
 
 /**
  * @author Eike Stepper
@@ -54,11 +47,7 @@
   {
     super(pageName);
     setImageDescriptor(OM.getImageDescriptor("icons/wiz/new_repo.gif"));
-<<<<<<< HEAD
-    this.defaultLabel = getUniqueLabel(defaultLabel);
-=======
-    this.defaultLabel = CDOExplorerUtil.getRepositoryManager().getUniqueLabel(defaultLabel);
->>>>>>> aff55d74
+    this.defaultLabel = ((CDORepositoryManagerImpl)CDOExplorerUtil.getRepositoryManager()).getUniqueLabel(defaultLabel);
   }
 
   @Override
@@ -158,11 +147,7 @@
       }
     }
 
-<<<<<<< HEAD
     if (((CDORepositoryManagerImpl)CDOExplorerUtil.getRepositoryManager()).getRepositoryByLabel(label) != null)
-=======
-    if (CDOExplorerUtil.getRepositoryManager().getRepositoryByLabel(label) != null)
->>>>>>> aff55d74
     {
       throw new ValidationProblem("Label is not unique.");
     }
@@ -189,26 +174,4 @@
     text.setLayoutData(gridData);
     return text;
   }
-
-  public static String getUniqueLabel(String label)
-  {
-    Set<String> names = new HashSet<String>();
-
-    CDORepositoryManager repositoryManager = CDOExplorerUtil.getRepositoryManager();
-    for (CDORepository repository : repositoryManager.getRepositories())
-    {
-      names.add(repository.getLabel());
-    }
-
-    for (int i = 1; i < Integer.MAX_VALUE; i++)
-    {
-      String name = i == 1 ? label : label + " (" + i + ")";
-      if (!names.contains(name))
-      {
-        return name;
-      }
-    }
-
-    throw new IllegalStateException("Too many repositories");
-  }
 }