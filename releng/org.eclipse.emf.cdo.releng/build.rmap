<?xml version="1.0" encoding="UTF-8"?>
<rm:rmap xmlns:xsi="http://www.w3.org/2001/XMLSchema-instance" xmlns:bc="http://www.eclipse.org/buckminster/Common-1.0"
	xmlns:psf="http://www.eclipse.org/buckminster/PSFProvider-1.0" xmlns:rm="http://www.eclipse.org/buckminster/RMap-1.0">

	<!-- Properties -->
	
	<rm:property key="orbit.version" mutable="true" value="R20110523182458" />
	
	<rm:property key="git.clones" mutable="true" value="${user.home}/git"/>
	<rm:property key="git.clone" mutable="true" value="${git.clones}/cdo-4.0"/>
	<rm:property key="eclipse.downloads" mutable="true" value="http://download.eclipse.org" />
	<rm:property key="resolve.target.platform" mutable="true" value="true" />
	<rm:property key="build.type" mutable="true" value="N" />

	<rm:locator pattern="^org\.eclipse\.emf\.cdo\.releng(?:\..+)?$" searchPathRef="git-releng" />
	<rm:locator pattern="^org\.eclipse\.emf\.cdo(?:\..+)?$" searchPathRef="git" />
	<rm:locator pattern="^org\.eclipse\.net4j(?:\..+)?$" searchPathRef="git" />
	<rm:locator pattern="^org\.gastro(?:\..+)?$" searchPathRef="git" />
	<rm:locator pattern="^com\.mongodb(?:\..+)?$" searchPathRef="git" />

	<rm:locator searchPathRef="p2" />

	<!-- Search Paths -->
	
	<rm:searchPath name="git-releng">
		<rm:provider componentTypes="osgi.bundle" readerType="git">
			<rm:property key="git.remote.uri" value="git://git.eclipse.org/gitroot/cdo/cdo.git"/>
			<rm:uri format="{0},releng/{1}">
				<bc:propertyRef key="git.clone"/>
				<bc:propertyRef key="buckminster.component"/>
			</rm:uri>
		</rm:provider>
		<rm:provider componentTypes="eclipse.feature" readerType="git">
			<rm:property key="git.remote.uri" value="git://git.eclipse.org/gitroot/cdo/cdo.git"/>
			<rm:uri format="{0},releng/{1}-feature">
				<bc:propertyRef key="git.clone"/>
				<bc:propertyRef key="buckminster.component"/>
			</rm:uri>
		</rm:provider>
	</rm:searchPath>
	
	<rm:searchPath name="git">
		<rm:provider componentTypes="osgi.bundle" readerType="git">
			<rm:property key="git.remote.uri" value="git://git.eclipse.org/gitroot/cdo/cdo.git"/>
			<rm:uri format="{0},plugins/{1}">
				<bc:propertyRef key="git.clone"/>
				<bc:propertyRef key="buckminster.component"/>
			</rm:uri>
		</rm:provider>
		<rm:provider componentTypes="eclipse.feature" readerType="git">
			<rm:property key="git.remote.uri" value="git://git.eclipse.org/gitroot/cdo/cdo.git"/>
			<rm:uri format="{0},features/{1}-feature">
				<bc:propertyRef key="git.clone"/>
				<bc:propertyRef key="buckminster.component"/>
			</rm:uri>
		</rm:provider>
	</rm:searchPath>
	
	<rm:searchPath name="p2">
		
		<!-- EMF Transaction, Validation, ... -->
		<rm:provider componentTypes="eclipse.feature,osgi.bundle" readerType="p2" source="false" mutable="false"
			resolutionFilter="(resolve.target.platform=true)">
			<rm:uri format="{0}/modeling/emf/updates/milestones">
				<bc:propertyRef key="eclipse.downloads" />
			</rm:uri>
		</rm:provider>
		
		<!-- MWE -->
		<rm:provider componentTypes="eclipse.feature,osgi.bundle" readerType="p2" source="false" mutable="false"
			resolutionFilter="(resolve.target.platform=true)">
			<rm:uri format="{0}/modeling/emft/mwe/updates/milestones">
				<bc:propertyRef key="eclipse.downloads" />
			</rm:uri>
		</rm:provider>
		
		<!-- EMFT -->
		<rm:provider componentTypes="eclipse.feature,osgi.bundle" readerType="p2" source="false" mutable="false"
			resolutionFilter="(resolve.target.platform=true)">
			<rm:uri format="{0}/modeling/emft/updates/milestones">
				<bc:propertyRef key="eclipse.downloads" />
			</rm:uri>
		</rm:provider>
		
		<!-- EcoreTools -->
		<rm:provider componentTypes="eclipse.feature,osgi.bundle" readerType="p2" source="false" mutable="false"
			resolutionFilter="(resolve.target.platform=true)">
			<rm:uri format="{0}/modeling/amalgam/temp/ecoretools-1.0.0">
				<bc:propertyRef key="eclipse.downloads" />
			</rm:uri>
		</rm:provider>
		
		<!-- EMF -->
		<rm:provider componentTypes="eclipse.feature,osgi.bundle" readerType="p2" source="false" mutable="false"
			resolutionFilter="(resolve.target.platform=true)">
			<rm:uri format="{0}/modeling/emf/emf/updates/2.7milestones">
				<bc:propertyRef key="eclipse.downloads" />
			</rm:uri>
		</rm:provider>
		
		<!-- GEF -->
		<rm:provider componentTypes="eclipse.feature,osgi.bundle" readerType="p2" source="false" mutable="false"
			resolutionFilter="(resolve.target.platform=true)">
			<rm:uri format="{0}/tools/gef/updates/milestones">
				<bc:propertyRef key="eclipse.downloads" />
			</rm:uri>
		</rm:provider>
		
		<!-- GMP -->
		<rm:provider componentTypes="eclipse.feature,osgi.bundle" readerType="p2" source="false" mutable="false"
			resolutionFilter="(resolve.target.platform=true)">
			<rm:uri format="{0}/modeling/gmp/updates/milestones">
				<bc:propertyRef key="eclipse.downloads" />
			</rm:uri>
		</rm:provider>
		
		<!-- OCL -->
		<rm:provider componentTypes="eclipse.feature,osgi.bundle" readerType="p2" source="false" mutable="false"
			resolutionFilter="(resolve.target.platform=true)">
<<<<<<< HEAD
			<rm:uri format="{0}/modeling/mdt/ocl/updates/releases/3.1.1">
=======
			<rm:uri format="{0}/modeling/mdt/ocl/updates/releases">
>>>>>>> d7a1ef14
				<bc:propertyRef key="eclipse.downloads" />
			</rm:uri>
		</rm:provider>
		<rm:provider componentTypes="eclipse.feature,osgi.bundle" readerType="p2" source="false" mutable="false"
			resolutionFilter="(resolve.target.platform=true)">
			<rm:uri format="{0}/modeling/m2m/qvtoml/updates/releases">
				<bc:propertyRef key="eclipse.downloads" />
			</rm:uri>
		</rm:provider>
		
		<!-- XPAND -->
		<rm:provider componentTypes="eclipse.feature,osgi.bundle" readerType="p2" source="false" mutable="false"
			resolutionFilter="(resolve.target.platform=true)">
			<rm:uri format="{0}/modeling/m2t/xpand/updates/milestones">
				<bc:propertyRef key="eclipse.downloads" />
			</rm:uri>
		</rm:provider>
		
		<!-- SWTBOT -->
		<rm:provider componentTypes="eclipse.feature,osgi.bundle" readerType="p2" source="false" mutable="false"
			resolutionFilter="(resolve.target.platform=true)">
			<!-- ################################################################ -->
			<!-- ## Do not forget to adjust dawn tests feature.properties (1x) ## -->
			<!-- ################################################################ -->
			<rm:uri format="{0}/technology/swtbot/helios/dev-build/update-site">
				<bc:propertyRef key="eclipse.downloads" />
			</rm:uri>
		</rm:provider>
		
		<!-- ORBIT -->
		<rm:provider componentTypes="eclipse.feature,osgi.bundle" readerType="p2" source="false" mutable="false"
			resolutionFilter="(resolve.target.platform=true)">
			<rm:uri format="{0}/tools/orbit/downloads/drops/{1}/repository">
				<bc:propertyRef key="eclipse.downloads" />
				<bc:propertyRef key="orbit.version" />
			</rm:uri>
		</rm:provider>
		
		<!-- TENEO -->
		<rm:provider componentTypes="eclipse.feature,osgi.bundle" readerType="p2" source="false" mutable="false"
			resolutionFilter="(resolve.target.platform=true)">
			<rm:uri format="{0}/modeling/emf/teneo/updates/1.2.0/interim">
				<bc:propertyRef key="eclipse.downloads" />
			</rm:uri>
		</rm:provider>
		
		<!-- EVLER.ORG -->
		<rm:provider componentTypes="eclipse.feature,osgi.bundle" readerType="p2" source="false" mutable="false"
			resolutionFilter="(resolve.target.platform=true)">
			<!-- ############################################################### -->
			<!-- ## Do not forget to adjust hibernate feature.properties (3x) ## -->
			<!-- ############################################################### -->
			<rm:uri format="http://www.elver.org/eclipse/update" />
		</rm:provider>
		
		<!-- SF.NET -->
		<rm:provider componentTypes="eclipse.feature,osgi.bundle" readerType="p2" source="false" mutable="false"
			resolutionFilter="(resolve.target.platform=true)">
			<rm:uri format="http://net4j.sourceforge.net/update" />
		</rm:provider>
		
		<!-- PLATFORM -->
		<rm:provider componentTypes="eclipse.feature,osgi.bundle" readerType="p2" source="false" mutable="false"
			resolutionFilter="(resolve.target.platform=true)">
			<rm:uri format="{0}/eclipse/updates/3.7milestones">
				<bc:propertyRef key="eclipse.downloads" />
			</rm:uri>
		</rm:provider>
	</rm:searchPath>

</rm:rmap><|MERGE_RESOLUTION|>--- conflicted
+++ resolved
@@ -57,48 +57,48 @@
 	</rm:searchPath>
 	
 	<rm:searchPath name="p2">
-		
-		<!-- EMF Transaction, Validation, ... -->
+		
+		<!-- EMF Transaction, Validation, ... -->
 		<rm:provider componentTypes="eclipse.feature,osgi.bundle" readerType="p2" source="false" mutable="false"
 			resolutionFilter="(resolve.target.platform=true)">
 			<rm:uri format="{0}/modeling/emf/updates/milestones">
 				<bc:propertyRef key="eclipse.downloads" />
 			</rm:uri>
 		</rm:provider>
-		
-		<!-- MWE -->
+		
+		<!-- MWE -->
 		<rm:provider componentTypes="eclipse.feature,osgi.bundle" readerType="p2" source="false" mutable="false"
 			resolutionFilter="(resolve.target.platform=true)">
 			<rm:uri format="{0}/modeling/emft/mwe/updates/milestones">
 				<bc:propertyRef key="eclipse.downloads" />
 			</rm:uri>
 		</rm:provider>
-		
-		<!-- EMFT -->
+		
+		<!-- EMFT -->
 		<rm:provider componentTypes="eclipse.feature,osgi.bundle" readerType="p2" source="false" mutable="false"
 			resolutionFilter="(resolve.target.platform=true)">
 			<rm:uri format="{0}/modeling/emft/updates/milestones">
 				<bc:propertyRef key="eclipse.downloads" />
 			</rm:uri>
 		</rm:provider>
-		
-		<!-- EcoreTools -->
+		
+		<!-- EcoreTools -->
 		<rm:provider componentTypes="eclipse.feature,osgi.bundle" readerType="p2" source="false" mutable="false"
 			resolutionFilter="(resolve.target.platform=true)">
 			<rm:uri format="{0}/modeling/amalgam/temp/ecoretools-1.0.0">
 				<bc:propertyRef key="eclipse.downloads" />
 			</rm:uri>
 		</rm:provider>
-		
-		<!-- EMF -->
+		
+		<!-- EMF -->
 		<rm:provider componentTypes="eclipse.feature,osgi.bundle" readerType="p2" source="false" mutable="false"
 			resolutionFilter="(resolve.target.platform=true)">
 			<rm:uri format="{0}/modeling/emf/emf/updates/2.7milestones">
 				<bc:propertyRef key="eclipse.downloads" />
 			</rm:uri>
 		</rm:provider>
-		
-		<!-- GEF -->
+		
+		<!-- GEF -->
 		<rm:provider componentTypes="eclipse.feature,osgi.bundle" readerType="p2" source="false" mutable="false"
 			resolutionFilter="(resolve.target.platform=true)">
 			<rm:uri format="{0}/tools/gef/updates/milestones">
@@ -113,15 +113,11 @@
 				<bc:propertyRef key="eclipse.downloads" />
 			</rm:uri>
 		</rm:provider>
-		
-		<!-- OCL -->
+		
+		<!-- OCL -->
 		<rm:provider componentTypes="eclipse.feature,osgi.bundle" readerType="p2" source="false" mutable="false"
 			resolutionFilter="(resolve.target.platform=true)">
-<<<<<<< HEAD
 			<rm:uri format="{0}/modeling/mdt/ocl/updates/releases/3.1.1">
-=======
-			<rm:uri format="{0}/modeling/mdt/ocl/updates/releases">
->>>>>>> d7a1ef14
 				<bc:propertyRef key="eclipse.downloads" />
 			</rm:uri>
 		</rm:provider>
@@ -131,16 +127,16 @@
 				<bc:propertyRef key="eclipse.downloads" />
 			</rm:uri>
 		</rm:provider>
-		
-		<!-- XPAND -->
+		
+		<!-- XPAND -->
 		<rm:provider componentTypes="eclipse.feature,osgi.bundle" readerType="p2" source="false" mutable="false"
 			resolutionFilter="(resolve.target.platform=true)">
 			<rm:uri format="{0}/modeling/m2t/xpand/updates/milestones">
 				<bc:propertyRef key="eclipse.downloads" />
 			</rm:uri>
 		</rm:provider>
-		
-		<!-- SWTBOT -->
+		
+		<!-- SWTBOT -->
 		<rm:provider componentTypes="eclipse.feature,osgi.bundle" readerType="p2" source="false" mutable="false"
 			resolutionFilter="(resolve.target.platform=true)">
 			<!-- ################################################################ -->
@@ -150,8 +146,8 @@
 				<bc:propertyRef key="eclipse.downloads" />
 			</rm:uri>
 		</rm:provider>
-		
-		<!-- ORBIT -->
+		
+		<!-- ORBIT -->
 		<rm:provider componentTypes="eclipse.feature,osgi.bundle" readerType="p2" source="false" mutable="false"
 			resolutionFilter="(resolve.target.platform=true)">
 			<rm:uri format="{0}/tools/orbit/downloads/drops/{1}/repository">
@@ -159,16 +155,16 @@
 				<bc:propertyRef key="orbit.version" />
 			</rm:uri>
 		</rm:provider>
-		
-		<!-- TENEO -->
+		
+		<!-- TENEO -->
 		<rm:provider componentTypes="eclipse.feature,osgi.bundle" readerType="p2" source="false" mutable="false"
 			resolutionFilter="(resolve.target.platform=true)">
 			<rm:uri format="{0}/modeling/emf/teneo/updates/1.2.0/interim">
 				<bc:propertyRef key="eclipse.downloads" />
 			</rm:uri>
 		</rm:provider>
-		
-		<!-- EVLER.ORG -->
+		
+		<!-- EVLER.ORG -->
 		<rm:provider componentTypes="eclipse.feature,osgi.bundle" readerType="p2" source="false" mutable="false"
 			resolutionFilter="(resolve.target.platform=true)">
 			<!-- ############################################################### -->
@@ -176,14 +172,14 @@
 			<!-- ############################################################### -->
 			<rm:uri format="http://www.elver.org/eclipse/update" />
 		</rm:provider>
-		
-		<!-- SF.NET -->
+		
+		<!-- SF.NET -->
 		<rm:provider componentTypes="eclipse.feature,osgi.bundle" readerType="p2" source="false" mutable="false"
 			resolutionFilter="(resolve.target.platform=true)">
 			<rm:uri format="http://net4j.sourceforge.net/update" />
 		</rm:provider>
-		
-		<!-- PLATFORM -->
+		
+		<!-- PLATFORM -->
 		<rm:provider componentTypes="eclipse.feature,osgi.bundle" readerType="p2" source="false" mutable="false"
 			resolutionFilter="(resolve.target.platform=true)">
 			<rm:uri format="{0}/eclipse/updates/3.7milestones">
