--- conflicted
+++ resolved
@@ -44,10 +44,6 @@
          id="org.eclipse.emf.cdo.explorer.object.properties"
          type="org.eclipse.emf.ecore.EObject"
          namespace="org.eclipse.emf.cdo.explorer.object"
-<<<<<<< HEAD
-         properties="inCheckout"
-         class="org.eclipse.emf.cdo.internal.explorer.checkouts.CDOCheckoutObjectProperties$Tester"/>
-=======
          properties="inCheckout,stateCheckout,openCheckout,typeCheckout,readOnlyCheckout"
          class="org.eclipse.emf.cdo.internal.explorer.checkouts.CDOCheckoutObjectProperties$Tester"/>
       <propertyTester
@@ -56,7 +52,6 @@
          namespace="org.eclipse.emf.cdo.explorer.object"
          properties="inCheckout,stateCheckout,openCheckout,typeCheckout,readOnlyCheckout"
          class="org.eclipse.emf.cdo.internal.explorer.checkouts.CDOCheckoutObjectProperties$ElementTester"/>
->>>>>>> aff55d74
    </extension>
 
    <extension point="org.eclipse.emf.cdo.viewProviders">
